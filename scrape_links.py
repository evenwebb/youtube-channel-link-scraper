--- conflicted
+++ resolved
@@ -104,15 +104,7 @@
 def fetch_about_page(about_url: str, timeout: int = 30, use_proxy: bool = True) -> str:
     target = f"{PROXY_PREFIX}{about_url}" if use_proxy else about_url
     req = urllib.request.Request(target, headers={"User-Agent": USER_AGENT})
-<<<<<<< HEAD
     opener = urllib.request.build_opener()
-=======
-    if use_proxy:
-        opener = urllib.request.build_opener()
-    else:
-        # Disable environment proxy settings to avoid corporate proxies that block YouTube.
-        opener = urllib.request.build_opener(urllib.request.ProxyHandler({}))
->>>>>>> d483c1fe
     with opener.open(req, timeout=timeout) as response:
         body = response.read().decode("utf-8", errors="replace")
     return body
